<<<<<<< HEAD
luckyluks (0.9.9) unstable; urgency=low

  * Create TrueCrypt containers

  * Simplyfy interface / expandable advanced settings

  * workaround udisks-daemon crash (manual loopback device handling)

  * Restructured "Help" dialogs

  * Toggle hidden passphrase input when creating container

  * FAQ & Translation notes added to Readme

 -- Jasper van Hoorn <muzius@gmail.com>  Tue, 03 Mar 2015 18:41:30 +0100


luckyluks (0.9.8) unstable; urgency=low

  * python3 packaging (make needs patched stdeb:
    https://github.com/astraw/stdeb/pull/93)

  * minor qt5 compatibility changes

 -- Jasper van Hoorn <muzius@gmail.com>  Wed, 11 Feb 2015 19:15:53 +0100


luckyluks (0.9.7) unstable; urgency=low
=======
luckyluks (0.9.7-1) unstable; urgency=low
>>>>>>> 2ee366cb

  * better cleanup: detect input pipe close to exit worker process

 -- Jasper van Hoorn <muzius@gmail.com>  Fri, 06 Feb 2015 21:53:41 +0100


luckyluks (0.9.6) unstable; urgency=low

  * add show/hide to systray context menu (required for unity)

  * setup sudo if not configured via su

  * add *sbin/ to search path for tool checks

  * refactor util methods

  * Makefile and setup.py for debian packaging

  * tested on debian sid, ubuntu 14.04 and kubuntu 12.04 & 14.04

 -- Jasper van Hoorn <muzius@gmail.com>  Fri, 30 Jan 2015 15:02:11 +0100


luckyluks (0.9.5) unstable; urgency=low

  * using poll instead of epoll to connect with sudo process to avoid problems on python<2.7.4

  * check dmsetup version for unicode/special character support

  * fixes unicode output on exception display

 -- Jasper van Hoorn <muzius@gmail.com>  Thu, 22 Jan 2015 17:48:23 +0100


luckyluks (0.9.4) unstable; urgency=low

  * fixes build failure ubuntu ppa because of setup_requires

 -- Jasper van Hoorn <muzius@gmail.com>  Tue, 20 Jan 2015 17:32:05 +0100


luckyluks (0.9.3) unstable; urgency=low

  * modified gettext & qt application init

  * more reliable parsing of sudo output

  * use xdg-desktop-menu to add menuentry when available

  * use python to set uid/gui of partition root on create (instead of
    using mkfs which fails in older versions of mkfs)

 -- Jasper van Hoorn <muzius@gmail.com>  Thu, 15 Jan 2015 22:51:38 +0100


luckyluks (0.9.2) unstable; urgency=low

  * first try debian packaging with ubuntu ppa

 -- Jasper van Hoorn <muzius@gmail.com>  Sat, 27 Dec 2014 00:54:45 +0100


luckyluks (0.9.1) unstable; urgency=low

  * Support for internationalization

  * German localization

  * zip-'packaging'

 -- Jasper van Hoorn <muzius@gmail.com>  Sat, 20 Dec 2014 23:53:49 +0100


luckyluks (0.9.0) unstable; urgency=low

  * Initial version, finally getting things in shape for a public release
    Been using the program for almost half a year and shared it
    with some friends as well, so major bugs should hopefully be
    squashed by now.

 -- Jasper van Hoorn <muzius@gmail.com>  Fri, 05 Dec 2014 11:37:23 +0100<|MERGE_RESOLUTION|>--- conflicted
+++ resolved
@@ -1,4 +1,3 @@
-<<<<<<< HEAD
 luckyluks (0.9.9) unstable; urgency=low
 
   * Create TrueCrypt containers
@@ -27,9 +26,6 @@
 
 
 luckyluks (0.9.7) unstable; urgency=low
-=======
-luckyluks (0.9.7-1) unstable; urgency=low
->>>>>>> 2ee366cb
 
   * better cleanup: detect input pipe close to exit worker process
 
