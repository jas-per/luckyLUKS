"""
This module contains 3 different graphical modal dialogs to ask a user for password/-phrase.
Each is based on a common password dialog and offers a method to use the dialog
in a synchronous way ie to run itself and return a result or perform an action,
or throw an exception if this fails

luckyLUKS Copyright (c) 2014,2015 Jasper van Hoorn (muzius@gmail.com)

This program is free software: you can redistribute it and/or modify
it under the terms of the GNU General Public License as published by
the Free Software Foundation, either version 3 of the License, or
(at your option) any later version.

This program is distributed in the hope that it will be useful,
but WITHOUT ANY WARRANTY; without even the implied warranty of
MERCHANTABILITY or FITNESS FOR A PARTICULAR PURPOSE.  See the
GNU General Public License for more details. <http://www.gnu.org/licenses/>
"""
from __future__ import unicode_literals

<<<<<<< HEAD
from PyQt4.QtCore import Qt
from PyQt4.QtGui import QDialog, QMessageBox, QDialogButtonBox, \
    QIcon, QLabel, QVBoxLayout, QHBoxLayout, QLineEdit, QCheckBox, QLayout
=======
from PyQt5.QtCore import Qt
from PyQt5.QtWidgets import QDialog, QMessageBox, QDialogButtonBox, \
    QLabel, QVBoxLayout, QHBoxLayout, QLineEdit, QCheckBox
from PyQt5.QtGui import QIcon
>>>>>>> 2ee366cb


class UserInputError(Exception):

    """ Raised if user cancels a password dialog """
    pass


class PasswordDialog(QDialog):

    """ Basic dialog with a textbox input field for the password/-phrase and OK/Cancel buttons """

    def __init__(self, parent, message, title='Enter Password'):
        """
            :param parent: The parent window/dialog used to enable modal behaviour
            :type parent: :class:`gtk.Widget`
            :param message: The message that gets displayed above the textbox
            :type message: str
            :param title: Displayed in the dialogs titlebar
            :type title: str or None
        """
        super(PasswordDialog, self).__init__(parent, Qt.WindowCloseButtonHint | Qt.WindowTitleHint)
        self.setWindowTitle(title)
        self.layout = QVBoxLayout()
        self.layout.setSizeConstraint(QLayout.SetFixedSize)
        self.layout.setSpacing(10)

        # create icon and label
        self.header_box = QHBoxLayout()
        self.header_box.setSpacing(10)
        self.header_box.setAlignment(Qt.AlignLeft)
        self.header_text = QLabel(message)
        icon = QLabel()
        icon.setPixmap(QIcon.fromTheme('dialog-password').pixmap(32))
        self.header_box.addWidget(icon)
        self.header_box.addWidget(self.header_text)
        self.layout.addLayout(self.header_box)

        # create the text input field
        self.pw_box = QLineEdit()
        self.pw_box.setMinimumSize(0, 25)
        # password will not be shown on screen
        self.pw_box.setEchoMode(QLineEdit.Password)
        self.layout.addWidget(self.pw_box)
        self.layout.addSpacing(10)

        # OK and Cancel buttons
        self.buttons = QDialogButtonBox(QDialogButtonBox.Ok | QDialogButtonBox.Cancel, parent=self)
        self.buttons.accepted.connect(self.on_accepted)
        self.buttons.rejected.connect(self.reject)
        self.layout.addWidget(self.buttons)

        self.setLayout(self.layout)
        self.pw_box.setFocus()

    def on_accepted(self):
        """ Event handler for accept signal: block when input field empty """
        if self.pw_box.text() != '':
            self.accept()
        else:
            self.pw_box.setFocus()

    def get_password(self):
        """ Dialog runs itself and returns the password/-phrase entered
            or throws an exception if the user cancelled/closed the dialog
            :returns: The entered password/-phrase
            :rtype: str
            :raises: UserInputError
        """
        try:
            if self.exec_():
                return self.pw_box.text()
            else:
                raise UserInputError()
        finally:
            self.destroy()


class SudoDialog(PasswordDialog):

    """ Modified PasswordDialog that adds a checkbox asking for permanent sudo access permission"""

    def __init__(self, parent, message, toggle_function):
        """ :param parent: The parent window/dialog used to enable modal behaviour
            :type parent: :class:`gtk.Widget`
            :param message: The message that gets displayed above the textbox
            :type message: str
            :param toggle_function: A function that accepts a boolean value, used to propagate the current state of the checkbox
            :type toggle_function: function(boolean)
        """
        super(SudoDialog, self).__init__(parent,
                                         message=message,
                                         title=_('luckyLUKS'))

        # add checkbox to dialog
        self.toggle_function = toggle_function
        self.store_cb = QCheckBox('')  # QCheckBox supports only string labels ..
        cb_label = QLabel(_('Always allow luckyLUKS to be run\nwith administrative privileges'))  # .. QLabel because markup is needed for linebreak
        # connect clicked on QLabel to fully emulate QCheckbox behaviour
        cb_label.mouseReleaseEvent = self.toggle_cb
        self.store_cb.stateChanged.connect(self.on_cb_toggled)
        self.toggle_function(False)  # allowing permanent access has to be confirmed explicitly

        self.sudo_box = QHBoxLayout()
        self.sudo_box.setSpacing(5)
        self.sudo_box.addWidget(self.store_cb)
        self.sudo_box.addWidget(cb_label)
        self.sudo_box.addStretch()
        self.layout.insertLayout(2, self.sudo_box)

    def toggle_cb(self, event):
        """ Slot for QCheckbox behaviour emulation: toggles checkbox """
        self.store_cb.setChecked(not self.store_cb.isChecked())

    def on_cb_toggled(self, state):
        """ Event handler for checkbox toggle: propagate new value to parent """
        self.toggle_function(self.store_cb.isChecked())


class FormatContainerDialog(PasswordDialog):

    """ Modified PasswordDialog that shows the input on screen and requests confirmation for close/cancel """

    def __init__(self, parent):
        """ :param parent: The parent window/dialog used to enable modal behaviour
            :type parent: :class:`gtk.Widget`
        """
        super(FormatContainerDialog, self).__init__(parent,
                                                    message=_('Please choose a passphrase\nto encrypt the new container:\n'),
                                                    title=_('Enter new Passphrase'))
        # display passphrase checkbox and set default to show input
        self.show_cb = QCheckBox(_('Display passphrase'))
        self.show_cb.stateChanged.connect(self.on_cb_toggled)
        self.show_box = QHBoxLayout()
        self.show_box.addWidget(self.show_cb)
        self.layout.insertLayout(2, self.show_box)
        self.show_cb.setChecked(True)

    def on_cb_toggled(self):
        """ Event handler for checkbox toggle: show/hide passphrase input on screen """
        if self.show_cb.isChecked():
            # show input on screen
            self.pw_box.setEchoMode(QLineEdit.Normal)
        else:
            # hide input on screen
            self.pw_box.setEchoMode(QLineEdit.Password)

    def closeEvent(self, event):
        """ Event handler confirm close """
        if not self.confirm_close_cancel():
            event.ignore()

    def reject(self):
        """ Event handler confirm cancel """
        if self.confirm_close_cancel():
            super(FormatContainerDialog, self).reject()
        else:
            self.pw_box.setFocus()

    def confirm_close_cancel(self):
        """ Display dialog for close/cancel confirmation
            :returns: The users decision
            :rtype: bool
        """
        message = _('Currently creating new container!\nDo you really want to quit?')
<<<<<<< HEAD
        mb = QMessageBox(QMessageBox.Question, '', message, QMessageBox.Ok | QMessageBox.Cancel, self)
        mb.button(QMessageBox.Ok).setText(_('Quit'))
        return mb.exec_() == QMessageBox.Ok
=======
        mb = QMessageBox(QMessageBox.Question, '', message, QMessageBox.Cancel, self)
        mb.addButton( _('Quit'), QMessageBox.AcceptRole)
        mb.setDefaultButton(QMessageBox.Cancel)
        return mb.exec_() == QMessageBox.AcceptRole
>>>>>>> 2ee366cb


class UnlockContainerDialog(PasswordDialog):

    """ Modified PasswordDialog that communicates with the worker process to unlock an encrypted container """

    def __init__(self, parent, worker, luks_device_name, encrypted_container, mount_point=None):
        """ :param parent: The parent window/dialog used to enable modal behaviour
            :type parent: :class:`gtk.Widget`
            :param worker: Communication handler with the worker process
            :type worker: :class:`helper.WorkerMonitor`
            :param luks_device_name: The device mapper name
            :type luks_device_name: str/unicode
            :param encrypted_container: The path of the container file
            :type encrypted_container: str/unicode
            :param mount_point: The path of an optional mount point
            :type mount_point: str/unicode or None
        """
        super(UnlockContainerDialog, self).__init__(parent, _('Initializing ..'), luks_device_name)

        self.worker = worker
        self.error_message = ''

        self.buttons.button(QDialogButtonBox.Ok).setText(_('Unlock'))
        # disable input until worker initialized
        self.waiting_for_response = True
        self.pw_box.setEnabled(False)
        self.buttons.setEnabled(False)

        # init worker
        self.worker.execute(command={'type': 'request',
                                     'msg': 'unlock',
                                     'device_name': luks_device_name,
                                     'container_path': encrypted_container,
                                     'mount_point': mount_point
                                     },
                            success_callback=self.on_worker_reply,
                            error_callback=self.on_error)

    def on_accepted(self):
        """ Event handler send password/-phrase if worker ready """
        # dont send empty password
        if self.pw_box.text() == '':
            self.pw_box.setFocus()
        elif not self.waiting_for_response:
            # worker is ready, send request
            self.waiting_for_response = True
            self.pw_box.setEnabled(False)
            self.buttons.setEnabled(False)
            self.header_text.setText(_('Checking passphrase ..'))
            self.worker.execute(command={'type': 'response',
                                         'msg': self.pw_box.text()
                                         },
                                success_callback=self.on_worker_reply,
                                error_callback=self.on_error)

    def reject(self):
        """ Event handler cancel:
            Block while waiting for response or notify worker with abort message
        """
        if not self.waiting_for_response:
            self.worker.execute({'type': 'abort', 'msg': ''}, None, None)
            super(UnlockContainerDialog, self).reject()

    def on_error(self, error_message):
        """ Error-Callback: set errormessage and trigger Cancel """
        self.error_message = error_message
        super(UnlockContainerDialog, self).reject()

    def on_worker_reply(self, message):
        """ Success-Callback: trigger OK when unlocked, reset dialog if not """
        if message == 'success':
            self.accept()
        else:
            if self.pw_box.text() == '':  # init
                self.header_text.setText(_('Please enter\ncontainer passphrase:'))
            else:  # at least one previous pw attempt
                self.header_text.setText(_('Wrong passphrase, please retry!\nEnter container passphrase:'))
            self.buttons.setEnabled(True)
            self.pw_box.setText('')
            self.pw_box.setEnabled(True)
            self.pw_box.setFocus()
            self.waiting_for_response = False

    def closeEvent(self, event):
        """ Event handler close: block while waiting for response or notify worker with abort message """
        if self.waiting_for_response:
            event.ignore()
        else:
            self.worker.execute({'type': 'abort', 'msg': ''}, None, None)

    def communicate(self):
        """ Dialog runs itself and throws an exception if the container wasn't unlocked
            :raises: UserInputError
        """
        try:
            if not self.exec_():
                raise UserInputError(self.error_message)  # is empty string in case of cancel/delete -> won't get displayed
        finally:
            self.destroy()<|MERGE_RESOLUTION|>--- conflicted
+++ resolved
@@ -18,16 +18,15 @@
 """
 from __future__ import unicode_literals
 
-<<<<<<< HEAD
-from PyQt4.QtCore import Qt
-from PyQt4.QtGui import QDialog, QMessageBox, QDialogButtonBox, \
-    QIcon, QLabel, QVBoxLayout, QHBoxLayout, QLineEdit, QCheckBox, QLayout
-=======
-from PyQt5.QtCore import Qt
-from PyQt5.QtWidgets import QDialog, QMessageBox, QDialogButtonBox, \
-    QLabel, QVBoxLayout, QHBoxLayout, QLineEdit, QCheckBox
-from PyQt5.QtGui import QIcon
->>>>>>> 2ee366cb
+try:
+    from PyQt5.QtCore import Qt
+    from PyQt5.QtWidgets import QDialog, QMessageBox, QDialogButtonBox, \
+        QLabel, QVBoxLayout, QHBoxLayout, QLineEdit, QCheckBox, QLayout
+    from PyQt5.QtGui import QIcon
+except ImportError:  # py2 or py3 without pyqt5
+    from PyQt4.QtCore import Qt
+    from PyQt4.QtGui import QDialog, QMessageBox, QDialogButtonBox, \
+        QIcon, QLabel, QVBoxLayout, QHBoxLayout, QLineEdit, QCheckBox, QLayout
 
 
 class UserInputError(Exception):
@@ -90,6 +89,13 @@
         else:
             self.pw_box.setFocus()
 
+    def get_pw(self):
+        """ Get pw inputfiled value, returns python unicode instead of QString in py2"""
+        try:
+            return str(self.pw_box.text())
+        except UnicodeEncodeError:
+            return unicode(self.pw_box.text().toUtf8(), encoding="UTF-8")
+
     def get_password(self):
         """ Dialog runs itself and returns the password/-phrase entered
             or throws an exception if the user cancelled/closed the dialog
@@ -99,7 +105,7 @@
         """
         try:
             if self.exec_():
-                return self.pw_box.text()
+                return self.get_pw()
             else:
                 raise UserInputError()
         finally:
@@ -193,16 +199,9 @@
             :rtype: bool
         """
         message = _('Currently creating new container!\nDo you really want to quit?')
-<<<<<<< HEAD
         mb = QMessageBox(QMessageBox.Question, '', message, QMessageBox.Ok | QMessageBox.Cancel, self)
         mb.button(QMessageBox.Ok).setText(_('Quit'))
         return mb.exec_() == QMessageBox.Ok
-=======
-        mb = QMessageBox(QMessageBox.Question, '', message, QMessageBox.Cancel, self)
-        mb.addButton( _('Quit'), QMessageBox.AcceptRole)
-        mb.setDefaultButton(QMessageBox.Cancel)
-        return mb.exec_() == QMessageBox.AcceptRole
->>>>>>> 2ee366cb
 
 
 class UnlockContainerDialog(PasswordDialog):
@@ -254,7 +253,7 @@
             self.buttons.setEnabled(False)
             self.header_text.setText(_('Checking passphrase ..'))
             self.worker.execute(command={'type': 'response',
-                                         'msg': self.pw_box.text()
+                                         'msg': self.get_pw()
                                          },
                                 success_callback=self.on_worker_reply,
                                 error_callback=self.on_error)
